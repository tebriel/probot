--- conflicted
+++ resolved
@@ -66,11 +66,7 @@
 
 ## Running the app
 
-<<<<<<< HEAD
-Once you've set the `APP_ID` of your GitHub App in `.env` and downloaded the  private key, you're ready to run your Probot app.
-=======
 Once you've set the `APP_ID` of your GitHub app in `.env` and downloaded the private key, you're ready to run your app.
->>>>>>> 44906e2a
 
 ```
 $ npm start
