--- conflicted
+++ resolved
@@ -1,8 +1,5 @@
-<<<<<<< HEAD
+import { WebhookEvent } from '@octokit/webhooks'
 import deprecated from 'deprecated-decorator'
-=======
-import { WebhookEvent } from '@octokit/webhooks'
->>>>>>> 3bee0370
 import express from 'express'
 import { EventEmitter } from 'promise-events'
 import { ApplicationFunction } from '.'
@@ -12,15 +9,6 @@
 import { logger } from './logger'
 import { LoggerWithTarget, wrapLogger } from './wrap-logger'
 
-<<<<<<< HEAD
-=======
-// Some events can't get an authenticated client (#382):
-function isUnauthenticatedEvent (event: WebhookEvent) {
-  return !event.payload.installation ||
-    (event.name === 'installation' && event.payload.action === 'deleted')
-}
-
->>>>>>> 3bee0370
 /**
  * The `app` parameter available to `ApplicationFunction`s
  *
@@ -132,29 +120,9 @@
    */
   public on (eventName: string | string[], callback: (context: Context) => Promise<void>) {
     if (typeof eventName === 'string') {
-<<<<<<< HEAD
       return this.events.on(eventName, async (event: WebhookEvent) => {
         try {
           await callback(await this.github.createContext(event))
-=======
-
-      return this.events.on(eventName, async (event: WebhookEvent) => {
-        const log = this.log.child({ name: 'event', id: event.id })
-
-        try {
-          let github
-
-          if (isUnauthenticatedEvent(event)) {
-            github = await this.auth()
-            log.debug('`context.github` is unauthenticated. See https://probot.github.io/docs/github-api/#unauthenticated-events')
-          } else {
-            github = await this.auth(event.payload.installation!.id, log)
-          }
-
-          const context = new Context(event, github, log)
-
-          await callback(context)
->>>>>>> 3bee0370
         } catch (err) {
           this.log.error({ err, event, id: event.id })
           if (!this.catchErrors) {
@@ -167,66 +135,9 @@
     }
   }
 
-<<<<<<< HEAD
   @deprecated('github.jwt')
   public app (): string {
     return this.github.jwt()
-=======
-  /**
-   * Authenticate and get a GitHub client that can be used to make API calls.
-   *
-   * You'll probably want to use `context.github` instead.
-   *
-   * **Note**: `app.auth` is asynchronous, so it needs to be prefixed with a
-   * [`await`](https://developer.mozilla.org/en-US/docs/Web/JavaScript/Reference/Operators/await)
-   * to wait for the magic to happen.
-   *
-   * ```js
-   *  module.exports = (app) => {
-   *    app.on('issues.opened', async context => {
-   *      const github = await app.auth();
-   *    });
-   *  };
-   * ```
-   *
-   * @param id - ID of the installation, which can be extracted from
-   * `context.payload.installation.id`. If called without this parameter, the
-   * client wil authenticate [as the app](https://developer.github.com/apps/building-integrations/setting-up-and-registering-github-apps/about-authentication-options-for-github-apps/#authenticating-as-a-github-app)
-   * instead of as a specific installation, which means it can only be used for
-   * [app APIs](https://developer.github.com/v3/apps/).
-   *
-   * @returns An authenticated GitHub API client
-   * @private
-   */
-  public async auth (id?: number, log = this.log): Promise<GitHubAPI> {
-    if (process.env.GHE_HOST && /^https?:\/\//.test(process.env.GHE_HOST)) {
-      throw new Error('Your \`GHE_HOST\` environment variable should not begin with https:// or http://')
-    }
-
-    const github = GitHubAPI({
-      baseUrl: process.env.GHE_HOST && `https://${process.env.GHE_HOST}/api/v3`,
-      debug: process.env.LOG_LEVEL === 'trace',
-      logger: log.child({ name: 'github', installation: String(id) })
-    })
-
-    // Cache for 1 minute less than GitHub expiry
-    const installationTokenTTL = parseInt(process.env.INSTALLATION_TOKEN_TTL || '3540', 10)
-
-    if (id) {
-      const res = await this.cache.wrap(`app:${id}:token`, () => {
-        log.trace(`creating token for installation`)
-        github.authenticate({ type: 'app', token: this.app() })
-
-        return github.apps.createInstallationToken({ installation_id: String(id) })
-      }, { ttl: installationTokenTTL })
-
-      github.authenticate({ type: 'token', token: res.data.token })
-    } else {
-      github.authenticate({ type: 'app', token: this.app() })
-    }
-
-    return github
->>>>>>> 3bee0370
   }
 
   @deprecated('github.auth')
