import express from 'express'
import {EventEmitter} from 'promise-events'
import {ApplicationFunction} from '.'
import {Context} from './context'
import {GitHubApp} from './github-app'
import {logger} from './logger'
import {LoggerWithTarget, wrapLogger} from './wrap-logger'

/**
 * The `app` parameter available to apps
 *
 * @property {logger} log - A logger
 */
export class Application {
  public events: EventEmitter
  public router: express.Router
  public catchErrors?: boolean
  public log: LoggerWithTarget

  private adapter: GitHubApp

  constructor (options: Options) {
    const opts = options || {}
    this.events = new EventEmitter()
    this.log = wrapLogger(logger, logger)
    this.adapter = opts.adapter
    this.catchErrors = opts.catchErrors
    this.router = opts.router || express.Router() // you can do this?
  }

  /**
   * Loads a Probot plugin
   * @param plugin - Probot plugin to load
   */
  public load (app: ApplicationFunction | ApplicationFunction[]) : Application {
    if (Array.isArray(app)) {
      app.forEach(a => this.load(a))
    } else {
      app(this)
    }

    return this
  }

  public async receive (event: WebhookEvent) {
    return Promise.all([
      this.events.emit('*', event),
      this.events.emit(event.event, event),
      this.events.emit(`${event.event}.${event.payload.action}`, event),
    ])
  }

  /**
   * Get an {@link http://expressjs.com|express} router that can be used to
   * expose HTTP endpoints
   *
   * ```
   * module.exports = app => {
   *   // Get an express router to expose new HTTP endpoints
   *   const route = app.route('/my-app');
   *
   *   // Use any middleware
   *   route.use(require('express').static(__dirname + '/public'));
   *
   *   // Add a new route
   *   route.get('/hello-world', (req, res) => {
   *     res.end('Hello World');
   *   });
   * };
   * ```
   *
   * @param path - the prefix for the routes
   * @returns an [express.Router](http://expressjs.com/en/4x/api.html#router)
   */
  public route (path?: string): express.Router {
    if (path) {
      const router = express.Router()
      this.router.use(path, router)
      return router
    } else {
      return this.router
    }
  }

  /**
   * Listen for [GitHub webhooks](https://developer.github.com/webhooks/),
   * which are fired for almost every significant action that users take on
   * GitHub.
   *
   * @param event - the name of the [GitHub webhook
   * event](https://developer.github.com/webhooks/#events). Most events also
   * include an "action". For example, the * [`issues`](
   * https://developer.github.com/v3/activity/events/types/#issuesevent)
   * event has actions of `assigned`, `unassigned`, `labeled`, `unlabeled`,
   * `opened`, `edited`, `milestoned`, `demilestoned`, `closed`, and `reopened`.
   * Often, your bot will only care about one type of action, so you can append
   * it to the event name with a `.`, like `issues.closed`.
   *
   * ```js
   * app.on('push', context => {
   *   // Code was just pushed.
   * });
   *
   * app.on('issues.opened', context => {
   *   // An issue was just opened.
   * });
   * ```
   *
   * @param callback - a function to call when the
   * webhook is received.
   */
  public on (eventName: string | string[], callback: (context: Context) => void) {
    if (typeof eventName === 'string') {
      return this.events.on(eventName, async (event: Context) => {
        try {
          await callback(await this.adapter.createContext(event))
        } catch (err) {
          this.log.error({err, event, id: event.id})
          if (!this.catchErrors) {
            throw err
          }
        }
      })
    } else {
      eventName.forEach(e => this.on(e, callback))
    }
  }
<<<<<<< HEAD
=======

  /**
   * Authenticate and get a GitHub client that can be used to make API calls.
   *
   * You'll probably want to use `context.github` instead.
   *
   * **Note**: `app.auth` is asynchronous, so it needs to be prefixed with a
   * [`await`](https://developer.mozilla.org/en-US/docs/Web/JavaScript/Reference/Operators/await)
   * to wait for the magic to happen.
   *
   * ```js
   *  module.exports = (app) => {
   *    app.on('issues.opened', async context => {
   *      const github = await app.auth();
   *    });
   *  };
   * ```
   *
   * @param id - ID of the installation, which can be extracted from
   * `context.payload.installation.id`. If called without this parameter, the
   * client wil authenticate [as the app](https://developer.github.com/apps/building-integrations/setting-up-and-registering-github-apps/about-authentication-options-for-github-apps/#authenticating-as-a-github-app)
   * instead of as a specific installation, which means it can only be used for
   * [app APIs](https://developer.github.com/v3/apps/).
   *
   * @returns An authenticated GitHub API client
   * @private
   */
  public async auth (id?: number, log = this.log): Promise<GitHubAPI> {
    if (process.env.GHE_HOST && /^https?:\/\//.test(process.env.GHE_HOST)) {
      throw new Error('Your \`GHE_HOST\` environment variable should not begin with https:// or http://')
    }

    const github = GitHubAPI({
      baseUrl: process.env.GHE_HOST && `https://${process.env.GHE_HOST}/api/v3`,
      debug: process.env.LOG_LEVEL === 'trace',
      logger: log.child({name: 'github', installation: String(id)})
    })

    if (id) {
      const res = await this.cache.wrap(`app:${id}:token`, () => {
        log.trace(`creating token for installation`)
        github.authenticate({type: 'app', token: this.app()})

        return github.apps.createInstallationToken({installation_id: String(id)})
      }, {ttl: 60 * 59}) // Cache for 1 minute less than GitHub expiry

      github.authenticate({type: 'token', token: res.data.token})
    } else {
      github.authenticate({type: 'app', token: this.app()})
    }

    return github
  }
>>>>>>> cec2e58d
}

export interface WebhookEvent {
  event: string
  id: number
  payload: any
  protocol?: 'http' | 'https'
  host?: string
  url?: string
}

export interface Options {
  adapter: GitHubApp
  router?: express.Router
  catchErrors: boolean
}<|MERGE_RESOLUTION|>--- conflicted
+++ resolved
@@ -125,62 +125,6 @@
       eventName.forEach(e => this.on(e, callback))
     }
   }
-<<<<<<< HEAD
-=======
-
-  /**
-   * Authenticate and get a GitHub client that can be used to make API calls.
-   *
-   * You'll probably want to use `context.github` instead.
-   *
-   * **Note**: `app.auth` is asynchronous, so it needs to be prefixed with a
-   * [`await`](https://developer.mozilla.org/en-US/docs/Web/JavaScript/Reference/Operators/await)
-   * to wait for the magic to happen.
-   *
-   * ```js
-   *  module.exports = (app) => {
-   *    app.on('issues.opened', async context => {
-   *      const github = await app.auth();
-   *    });
-   *  };
-   * ```
-   *
-   * @param id - ID of the installation, which can be extracted from
-   * `context.payload.installation.id`. If called without this parameter, the
-   * client wil authenticate [as the app](https://developer.github.com/apps/building-integrations/setting-up-and-registering-github-apps/about-authentication-options-for-github-apps/#authenticating-as-a-github-app)
-   * instead of as a specific installation, which means it can only be used for
-   * [app APIs](https://developer.github.com/v3/apps/).
-   *
-   * @returns An authenticated GitHub API client
-   * @private
-   */
-  public async auth (id?: number, log = this.log): Promise<GitHubAPI> {
-    if (process.env.GHE_HOST && /^https?:\/\//.test(process.env.GHE_HOST)) {
-      throw new Error('Your \`GHE_HOST\` environment variable should not begin with https:// or http://')
-    }
-
-    const github = GitHubAPI({
-      baseUrl: process.env.GHE_HOST && `https://${process.env.GHE_HOST}/api/v3`,
-      debug: process.env.LOG_LEVEL === 'trace',
-      logger: log.child({name: 'github', installation: String(id)})
-    })
-
-    if (id) {
-      const res = await this.cache.wrap(`app:${id}:token`, () => {
-        log.trace(`creating token for installation`)
-        github.authenticate({type: 'app', token: this.app()})
-
-        return github.apps.createInstallationToken({installation_id: String(id)})
-      }, {ttl: 60 * 59}) // Cache for 1 minute less than GitHub expiry
-
-      github.authenticate({type: 'token', token: res.data.token})
-    } else {
-      github.authenticate({type: 'app', token: this.app()})
-    }
-
-    return github
-  }
->>>>>>> cec2e58d
 }
 
 export interface WebhookEvent {
