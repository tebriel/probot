--- conflicted
+++ resolved
@@ -5,15 +5,6 @@
 import {logger} from './logger'
 import {LoggerWithTarget, wrapLogger} from './wrap-logger'
 
-<<<<<<< HEAD
-=======
-// Some events can't get an authenticated client (#382):
-function isUnauthenticatedEvent (context: Context) {
-  return !context.payload.installation ||
-    (context.event === 'installation' && context.payload.action === 'deleted')
-}
-
->>>>>>> ada0e75e
 /**
  * The `app` parameter available to apps
  *
@@ -117,67 +108,15 @@
       eventName.forEach(e => this.on(e, callback))
     }
   }
-<<<<<<< HEAD
-=======
-
-  /**
-   * Authenticate and get a GitHub client that can be used to make API calls.
-   *
-   * You'll probably want to use `context.github` instead.
-   *
-   * **Note**: `app.auth` is asynchronous, so it needs to be prefixed with a
-   * [`await`](https://developer.mozilla.org/en-US/docs/Web/JavaScript/Reference/Operators/await)
-   * to wait for the magic to happen.
-   *
-   * @example
-   *
-   *  module.exports = (app) => {
-   *    app.on('issues.opened', async context => {
-   *      const github = await app.auth();
-   *    });
-   *  };
-   *
-   * @param {number} [id] - ID of the installation, which can be extracted from
-   * `context.payload.installation.id`. If called without this parameter, the
-   * client wil authenticate [as the app](https://developer.github.com/apps/building-integrations/setting-up-and-registering-github-apps/about-authentication-options-for-github-apps/#authenticating-as-a-github-app)
-   * instead of as a specific installation, which means it can only be used for
-   * [app APIs](https://developer.github.com/v3/apps/).
-   *
-   * @returns {Promise<github>} - An authenticated GitHub API client
-   * @private
-   */
-  public async auth (id?: number, log = this.log): Promise<GitHubAPI> {
-    const github = GitHubAPI({
-      baseUrl: process.env.GHE_HOST && `https://${process.env.GHE_HOST}/api/v3`,
-      debug: process.env.LOG_LEVEL === 'trace',
-      logger: log.child({name: 'github', installation: String(id)})
-    })
-
-    if (id) {
-      const res = await this.cache.wrap(`app:${id}:token`, () => {
-        log.trace(`creating token for installation`)
-        github.authenticate({type: 'app', token: this.app()})
-
-        return github.apps.createInstallationToken({installation_id: String(id)})
-      }, {ttl: 60 * 59}) // Cache for 1 minute less than GitHub expiry
-
-      github.authenticate({type: 'token', token: res.data.token})
-    } else {
-      github.authenticate({type: 'app', token: this.app()})
-    }
-
-    return github
-  }
->>>>>>> ada0e75e
 }
 
 export interface WebhookEvent {
   event: string
   id: number
   payload: any
-  protocol: 'http' | 'https'
-  host: string
-  url: string
+  protocol?: 'http' | 'https'
+  host?: string
+  url?: string
 }
 
 export interface Options {
