import cacheManager from 'cache-manager'
import jwt from 'jsonwebtoken'
import {WebhookEvent} from './application'
import {Context} from './context'
import {GitHubAPI} from './github'
import {logger} from './logger'
import {LoggerWithTarget, wrapLogger} from './wrap-logger'

const cache = cacheManager.caching({
  store: 'memory',
  ttl: 60 * 60 // 1 hour
})

// Some events can't get an authenticated client (#382):
function isUnauthenticatedEvent (event: WebhookEvent) {
  return !event.payload.installation ||
    (event.event === 'installation' && event.payload.action === 'deleted')
}

export interface Options {
  id: number
  cert: string
}

export class GitHubApp {
  public log: LoggerWithTarget
  public id: number
  public cert: string

  constructor({id, cert}: Options) {
    this.id = id
    this.cert = cert
    this.log = wrapLogger(logger, logger)
  }

  public jwt() {
    const payload = {
      exp: Math.floor(Date.now() / 1000) + 60,  // JWT expiration time
      iat: Math.floor(Date.now() / 1000),       // Issued at time
      iss: this.id                           // GitHub App ID
    }

    // Sign with RSA SHA256
<<<<<<< HEAD
    return jwt.sign(payload, this.cert, {algorithm: 'RS256'})
=======
    return jwt.sign(payload, options.cert, { algorithm: 'RS256' })
>>>>>>> 37fc4444
  }

  public async createContext (event: WebhookEvent) {
    const log = this.log.child({name: 'event', id: event.id})

    let github

    if (isUnauthenticatedEvent(event)) {
      github = await this.auth()
      log.debug('`context.github` is unauthenticated. See https://probot.github.io/docs/github-api/#unauthenticated-events')
    } else {
      github = await this.auth(event.payload.installation.id, log)
    }

    return new Context(event, github, log)
  }

  /**
   * Authenticate and get a GitHub client that can be used to make API calls.
   *
   * You'll probably want to use `context.github` instead.
   *
   * **Note**: `app.auth` is asynchronous, so it needs to be prefixed with a
   * [`await`](https://developer.mozilla.org/en-US/docs/Web/JavaScript/Reference/Operators/await)
   * to wait for the magic to happen.
   *
   * ```js
   *  module.exports = (app) => {
   *    app.on('issues.opened', async context => {
   *      const github = await app.auth();
   *    });
   *  };
   * ```
   *
   * @param id - ID of the installation, which can be extracted from
   * `context.payload.installation.id`. If called without this parameter, the
   * client wil authenticate [as the app](https://developer.github.com/apps/building-integrations/setting-up-and-registering-github-apps/about-authentication-options-for-github-apps/#authenticating-as-a-github-app)
   * instead of as a specific installation, which means it can only be used for
   * [app APIs](https://developer.github.com/v3/apps/).
   *
   * @returns An authenticated GitHub API client
   * @private
   */
  public async auth (id?: number, log = this.log): Promise<GitHubAPI> {
    if (process.env.GHE_HOST && /^https?:\/\//.test(process.env.GHE_HOST)) {
      throw new Error('Your \`GHE_HOST\` environment variable should not begin with https:// or http://')
    }

    const github = GitHubAPI({
      baseUrl: process.env.GHE_HOST && `https://${process.env.GHE_HOST}/api/v3`,
      debug: process.env.LOG_LEVEL === 'trace',
      logger: log.child({name: 'github', installation: String(id)})
    })

    if (id) {
      const res = await cache.wrap(`app:${id}:token`, () => {
        log.trace(`creating token for installation`)
        github.authenticate({type: 'app', token: this.jwt()})

        return github.apps.createInstallationToken({installation_id: String(id)})
      }, {ttl: 60 * 59}) // Cache for 1 minute less than GitHub expiry

      github.authenticate({type: 'token', token: res.data.token})
    } else {
      github.authenticate({type: 'app', token: this.jwt()})
    }

    return github
  }
}<|MERGE_RESOLUTION|>--- conflicted
+++ resolved
@@ -1,10 +1,9 @@
 import cacheManager from 'cache-manager'
 import jwt from 'jsonwebtoken'
-import {WebhookEvent} from './application'
-import {Context} from './context'
-import {GitHubAPI} from './github'
-import {logger} from './logger'
-import {LoggerWithTarget, wrapLogger} from './wrap-logger'
+import { Context, WebhookEvent } from './context'
+import { GitHubAPI } from './github'
+import { logger } from './logger'
+import { LoggerWithTarget, wrapLogger } from './wrap-logger'
 
 const cache = cacheManager.caching({
   store: 'memory',
@@ -27,13 +26,13 @@
   public id: number
   public cert: string
 
-  constructor({id, cert}: Options) {
+  constructor ({ id, cert }: Options) {
     this.id = id
     this.cert = cert
     this.log = wrapLogger(logger, logger)
   }
 
-  public jwt() {
+  public jwt () {
     const payload = {
       exp: Math.floor(Date.now() / 1000) + 60,  // JWT expiration time
       iat: Math.floor(Date.now() / 1000),       // Issued at time
@@ -41,15 +40,11 @@
     }
 
     // Sign with RSA SHA256
-<<<<<<< HEAD
-    return jwt.sign(payload, this.cert, {algorithm: 'RS256'})
-=======
-    return jwt.sign(payload, options.cert, { algorithm: 'RS256' })
->>>>>>> 37fc4444
+    return jwt.sign(payload, this.cert, { algorithm: 'RS256' })
   }
 
   public async createContext (event: WebhookEvent) {
-    const log = this.log.child({name: 'event', id: event.id})
+    const log = this.log.child({ name: 'event', id: event.id })
 
     let github
 
@@ -97,20 +92,20 @@
     const github = GitHubAPI({
       baseUrl: process.env.GHE_HOST && `https://${process.env.GHE_HOST}/api/v3`,
       debug: process.env.LOG_LEVEL === 'trace',
-      logger: log.child({name: 'github', installation: String(id)})
+      logger: log.child({ name: 'github', installation: String(id) })
     })
 
     if (id) {
       const res = await cache.wrap(`app:${id}:token`, () => {
         log.trace(`creating token for installation`)
-        github.authenticate({type: 'app', token: this.jwt()})
+        github.authenticate({ type: 'app', token: this.jwt() })
 
-        return github.apps.createInstallationToken({installation_id: String(id)})
-      }, {ttl: 60 * 59}) // Cache for 1 minute less than GitHub expiry
+        return github.apps.createInstallationToken({ installation_id: String(id) })
+      }, { ttl: 60 * 59 }) // Cache for 1 minute less than GitHub expiry
 
-      github.authenticate({type: 'token', token: res.data.token})
+      github.authenticate({ type: 'token', token: res.data.token })
     } else {
-      github.authenticate({type: 'app', token: this.jwt()})
+      github.authenticate({ type: 'app', token: this.jwt() })
     }
 
     return github
