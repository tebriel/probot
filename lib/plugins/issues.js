--- conflicted
+++ resolved
@@ -103,16 +103,8 @@
     return this.github.issues.edit(this.payload.toIssue({state: 'closed'}));
   }
 
-<<<<<<< HEAD
-  reaction(reaction) {
-    return this.github.reactions.createForIssue(this.payload.toIssue({content: reaction}));
-  }
-
   pluginData(workflow) {
     return workflow.issueActions;
-=======
-    return promises;
->>>>>>> 80733c28
   }
 }
 
